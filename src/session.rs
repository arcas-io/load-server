--- conflicted
+++ resolved
@@ -3,21 +3,13 @@
 use crate::peer_connection::PeerConnectionManager;
 use crate::stats::{get_stats, Stats};
 use core::fmt;
-use dashmap::mapref::one::{Ref, RefMut};
+use dashmap::mapref::one::Ref;
 use dashmap::DashMap;
-<<<<<<< HEAD
-use libwebrtc_sys::ffi::{ArcasVideoTrack, ArcasVideoTrackSource};
-use log::info;
-=======
 use libwebrtc::factory::Factory;
 use libwebrtc::peer_connection::PeerConnectionFactory;
 use libwebrtc::raw_video_frame_producer::{GStreamerRawFrameProducer, RawFrameProducer};
 use libwebrtc::video_track_source::VideoTrackSource;
 use log::{error, info};
-use nanoid::nanoid;
->>>>>>> b34b6d45
-use parking_lot::Mutex;
-use std::sync::Arc;
 use std::time::SystemTime;
 
 pub(crate) type PeerConnections = DashMap<String, PeerConnectionManager>;
@@ -58,12 +50,7 @@
 }
 
 impl Session {
-<<<<<<< HEAD
-    pub(crate) fn new(id: String, name: String) -> Self {
-=======
-    pub(crate) fn new(name: String) -> Result<Self> {
-        let id = nanoid!();
->>>>>>> b34b6d45
+    pub(crate) fn new(id: String, name: String) -> Result<Self> {
         let peer_connections: PeerConnections = DashMap::new();
         let (video_source, frame_producer) = PeerConnectionManager::file_video_source()?;
         let factory = Factory::new();
@@ -238,11 +225,7 @@
 
     #[test]
     fn it_adds_a_session() {
-<<<<<<< HEAD
-        let session = Session::new(nanoid!(), "New Session".into());
-=======
-        let session = Session::new("New Session".into()).unwrap();
->>>>>>> b34b6d45
+        let session = Session::new(nanoid!(), "New Session".into());
         let session_id = session.id.clone();
         let data = Data::new();
         data.add_session(session).unwrap();
@@ -252,11 +235,7 @@
 
     #[test]
     fn it_starts_a_session() {
-<<<<<<< HEAD
-        let session = Session::new(nanoid!(), "New Session".into());
-=======
-        let session = Session::new("New Session".into()).unwrap();
->>>>>>> b34b6d45
+        let session = Session::new(nanoid!(), "New Session".into());
         let session_id = session.id.clone();
         let data = Data::new();
         data.add_session(session).unwrap();
@@ -269,11 +248,7 @@
 
     #[test]
     fn it_stops_a_session() {
-<<<<<<< HEAD
-        let session = Session::new(nanoid!(), "New Session".into());
-=======
-        let session = Session::new("New Session".into()).unwrap();
->>>>>>> b34b6d45
+        let session = Session::new(nanoid!(), "New Session".into());
         let session_id = session.id.clone();
         let data = Data::new();
         data.add_session(session).unwrap();
@@ -287,11 +262,7 @@
 
     #[tokio::test]
     async fn it_gets_stats() {
-<<<<<<< HEAD
-        let session = Session::new(nanoid!(), "New Session".into());
-=======
-        let session = Session::new("New Session".into()).unwrap();
->>>>>>> b34b6d45
+        let session = Session::new(nanoid!(), "New Session".into());
         let session_id = session.id.clone();
         let data = Data::new();
         data.add_session(session).unwrap();
@@ -308,11 +279,7 @@
     fn it_creates_a_peer_connection() {
         tracing_subscriber::fmt::init();
         let (_api, factory, mut video_source) = peer_connection_params();
-<<<<<<< HEAD
-        let session = Session::new(nanoid!(), "New Session".into());
-=======
-        let session = Session::new("New Session".into()).unwrap();
->>>>>>> b34b6d45
+        let session = Session::new(nanoid!(), "New Session".into());
         let session_id = session.id.clone();
         let data = Data::new();
         data.add_session(session).unwrap();

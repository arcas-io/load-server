use crate::error::{Result, ServerError};
use crate::helpers::elapsed;
use crate::peer_connection::PeerConnection;
use crate::stats::{get_stats, Stats};
use core::fmt;
use dashmap::DashMap;
use libwebrtc::rust_video_track_source::RustTrackVideoSource;
use log::info;
use nanoid::nanoid;
use std::time::SystemTime;

pub(crate) type PeerConnections = DashMap<String, PeerConnection>;

#[derive(Debug, Clone, PartialEq, strum::ToString)]
pub(crate) enum State {
    Created,
    Started,
    Stopped,
}

pub(crate) struct Session {
    pub(crate) id: String,
    pub(crate) name: String,
    pub(crate) peer_connections: PeerConnections,
    pub(crate) video_source: RustTrackVideoSource,
    pub(crate) state: State,
    pub(crate) start_time: Option<SystemTime>,
    pub(crate) stop_time: Option<SystemTime>,
}

impl fmt::Debug for Session {
    fn fmt(&self, f: &mut fmt::Formatter<'_>) -> fmt::Result {
        write!(
            f,
            "id={}, name={}, num_peer_connections={}, state={:?}, start_time={:?}, stop_time={:?}",
            self.id,
            self.name,
            self.peer_connections.len(),
            self.state,
            self.start_time,
            self.stop_time
        )
    }
}

impl Session {
    pub(crate) fn new(name: String) -> Self {
        let id = nanoid!();
        let peer_connections: PeerConnections = DashMap::new();
        let video_source = PeerConnection::file_video_source();

        Self {
            id,
            name,
            peer_connections,
            video_source,
            state: State::Created,
            start_time: None,
            stop_time: None,
        }
    }

    pub(crate) fn start(&mut self) -> Result<()> {
        info!("Attempting to start session {}", self.id);

        if self.state != State::Created {
            return Err(ServerError::InvalidStateError(
                "Only a created session can be started".into(),
            ));
        }

        self.state = State::Started;
        self.start_time = Some(SystemTime::now());

        info!("Started session: {:?}", self);

        Ok(())
    }

    pub(crate) fn stop(&mut self) -> Result<()> {
        info!("Attempting to stop session {}", self.id);

        if self.state != State::Started {
            return Err(ServerError::InvalidStateError(
                "Only a started session can be stopped".into(),
            ));
        }

        self.state = State::Stopped;
        self.stop_time = Some(SystemTime::now());

        info!("stopped session: {:?}", self);

        Ok(())
    }

    pub(crate) fn peer_connection_stats(&self) {
        self.peer_connections
            .iter()
            .for_each(|pc| pc.value().export_stats());
    }

    pub(crate) async fn get_stats(&mut self) -> Result<Stats> {
        info!("Attempting to get stats for session {}", self.id);

        let stats = get_stats(self).await?;

        info!("Stats for session {}: {:?}", self.id, stats);

        Ok(stats)
    }

    pub(crate) async fn add_peer_connection(
        &mut self,
        peer_connection: PeerConnection,
    ) -> Result<()> {
        info!(
            "Attempting to add peer connection {} for session {}",
            peer_connection.id, self.id
        );
        let peer_connection_id = peer_connection.id.clone();

        self.peer_connections
            .insert(peer_connection_id.clone(), peer_connection);

        info!(
            "Added peer connection {} to session {}",
            &peer_connection_id, &self.id
        );

        Ok(())
    }

    pub(crate) fn elapsed_time(&self) -> Option<u64> {
        match self.state {
            State::Created => None,
            State::Started => elapsed(self.start_time, Some(SystemTime::now())),
            State::Stopped => elapsed(self.start_time, self.stop_time),
        }
    }
}

/// Macro to remove boilderplate in the handlers when manipulating sessions
/// with data.
///
/// # Examples
///
/// ```
/// // Invoking a method on session with no parameters
/// call_session!(self.data, session_id, stop)?;
///
/// // Invoking an async method on session with 2 parameters
/// let peer_connection_id = call_session!(
///     self,
///     session_id.clone(),
///     add_peer_connection,
///     peer_connection_factory,
///     name
/// )
/// .await?;
/// ```
///
#[macro_export]
macro_rules! call_session {
    ($shared_state:expr, $session_id:expr, $fn:ident $(, $args:expr)*) => {
        $shared_state
            .data
            .sessions
            .get_mut(&$session_id.clone())
            .ok_or_else(|| crate::error::ServerError::InvalidSessionError($session_id.clone()))?
            .$fn($($args),*)
    };
}

#[macro_export]
macro_rules! get_session_attribute {
    ($shared_state:expr, $session_id:expr, $attr:ident) => {
        &$shared_state
            .data
            .sessions
            .get_mut(&$session_id)
            .ok_or_else(|| crate::error::ServerError::InvalidSessionError($session_id))?
            .$attr
    };
}

#[macro_export]
macro_rules! call_peer_connection {
    ($shared_state:expr, $session_id:expr, $peer_connection_id:tt, $fn:ident $(, $args:expr)*) => {
        $shared_state
            .data
            .sessions
            .get(&$session_id)
            .ok_or_else(|| ServerError::InvalidSessionError($session_id.clone()))?
                .peer_connections
                .get_mut(&$peer_connection_id)
                .ok_or_else(|| ServerError::InvalidPeerConnection($peer_connection_id.clone()))?
                .$fn($($args),*)
    };
}

#[cfg(test)]
mod tests {
    use super::*;
    use crate::data::Data;
    use crate::peer_connection::tests::peer_connection_params;

    #[test]
    fn it_adds_a_session() {
        let session = Session::new("New Session".into());
        let session_id = session.id.clone();
        let data = Data::new();
        data.add_session(session).unwrap();

        assert_eq!(session_id, data.sessions.get(&session_id).unwrap().id);
    }

    #[test]
    fn it_starts_a_session() {
        let session = Session::new("New Session".into());
        let session_id = session.id.clone();
        let data = Data::new();
        data.add_session(session).unwrap();

        let session = &mut *data.sessions.get_mut(&session_id).unwrap();
        session.start().unwrap();

        assert_eq!(State::Started, session.state);
    }

    #[test]
    fn it_stops_a_session() {
        let session = Session::new("New Session".into());
        let session_id = session.id.clone();
        let data = Data::new();
        data.add_session(session).unwrap();

        let session = &mut *data.sessions.get_mut(&session_id).unwrap();
        session.start().unwrap();
        session.stop().unwrap();

        assert_eq!(State::Stopped, session.state);
    }

    #[tokio::test]
    async fn it_gets_stats() {
        let session = Session::new("New Session".into());
        let session_id = session.id.clone();
        let data = Data::new();
        data.add_session(session).unwrap();

        let session = &mut *data.sessions.get_mut(&session_id).unwrap();
        session.start().unwrap();
        let stats = session.get_stats().await;

        // TODO: come up with a better assertion
        assert!(stats.is_ok());
    }

    #[tokio::test]
    async fn it_creates_a_peer_connection() {
        tracing_subscriber::fmt::init();
        let (factory, video_source) = peer_connection_params();
        let session = Session::new("New Session".into());
        let session_id = session.id.clone();
        let data = Data::new();
        data.add_session(session).unwrap();

        let session = &mut *data.sessions.get_mut(&session_id).unwrap();
        session.start().unwrap();

        let pc_id = nanoid!();
        {
<<<<<<< HEAD
            let pc =
                PeerConnection::new(&factory.clone(), &video_source, pc_id.clone(), "new".into())
                    .unwrap();
=======
            let pc = PeerConnection::new(&factory.clone(), pc_id.clone(), session_id, "new".into())
                .unwrap();
>>>>>>> 6e8dc4fd
            session.add_peer_connection(pc).await.unwrap();

            assert_eq!(session.peer_connections.get(&pc_id).unwrap().id, pc_id);
        }
    }
}<|MERGE_RESOLUTION|>--- conflicted
+++ resolved
@@ -97,7 +97,7 @@
     pub(crate) fn peer_connection_stats(&self) {
         self.peer_connections
             .iter()
-            .for_each(|pc| pc.value().export_stats());
+            .for_each(|pc| pc.value().export_stats(&self.id.to_owned()));
     }
 
     pub(crate) async fn get_stats(&mut self) -> Result<Stats> {
@@ -271,14 +271,9 @@
 
         let pc_id = nanoid!();
         {
-<<<<<<< HEAD
             let pc =
                 PeerConnection::new(&factory.clone(), &video_source, pc_id.clone(), "new".into())
                     .unwrap();
-=======
-            let pc = PeerConnection::new(&factory.clone(), pc_id.clone(), session_id, "new".into())
-                .unwrap();
->>>>>>> 6e8dc4fd
             session.add_peer_connection(pc).await.unwrap();
 
             assert_eq!(session.peer_connections.get(&pc_id).unwrap().id, pc_id);

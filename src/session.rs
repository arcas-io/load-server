--- conflicted
+++ resolved
@@ -104,26 +104,6 @@
     session_id: String,
     sessions: Arc<Mutex<SessionStorage>>,
 ) -> Result<()> {
-<<<<<<< HEAD
-    info!("Attempting to start session {}", session_id);
-
-    let mut sessions = sessions.lock()?;
-    let session = sessions.get_mut(&session_id)?;
-
-    session.state = State::Started;
-    session.start_time = Some(SystemTime::now());
-
-    // TODO: implement LibWebRtc here
-
-    info!("Started session: {:?}", session);
-
-    Ok(())
-}
-
-pub(crate) fn stop_session(session_id: String, sessions: Arc<Mutex<SessionStorage>>) -> Result<()> {
-    info!("Attempting to stop session {}", session_id);
-
-=======
     let mut sessions = sessions.lock()?;
     let session = sessions
         .get_mut(&session_id)
@@ -133,21 +113,10 @@
 }
 
 pub(crate) fn stop_session(session_id: String, sessions: Arc<Mutex<SessionStorage>>) -> Result<()> {
->>>>>>> b382477e
     let mut sessions = sessions.lock()?;
     let session = sessions
         .get_mut(&session_id)
         .ok_or_else(|| ServerError::InvalidSessionError(session_id))?;
-<<<<<<< HEAD
-
-    session.state = State::Stopped;
-    session.stop_time = Some(SystemTime::now());
-
-    // TODO: implement LibWebRtc here
-
-    info!("Stopped session: {:?}", session);
-=======
->>>>>>> b382477e
 
     session.stop()
 }

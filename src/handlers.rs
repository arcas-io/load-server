--- conflicted
+++ resolved
@@ -3,8 +3,7 @@
 use crate::server::webrtc;
 use crate::session::Session;
 use crate::{call_session, get_session_attribute};
-use libwebrtc::sdp::{SDPType, SessionDescription};
-use libwebrtc_sys::ffi::ArcasSDPType;
+use libwebrtc::sdp::SDPType;
 use log::info;
 use std::fmt::Debug;
 use std::result::Result;
@@ -29,15 +28,6 @@
     Ok(Response::new(response))
 }
 
-<<<<<<< HEAD
-impl From<webrtc::SdpType> for ArcasSDPType {
-    fn from(sdp_type: webrtc::SdpType) -> Self {
-        match sdp_type {
-            webrtc::SdpType::Offer => ArcasSDPType::kOffer,
-            webrtc::SdpType::Pranswer => ArcasSDPType::kPrAnswer,
-            webrtc::SdpType::Answer => ArcasSDPType::kAnswer,
-            webrtc::SdpType::Rollback => ArcasSDPType::kRollback,
-=======
 impl From<webrtc::SdpType> for SDPType {
     fn from(sdp_type: webrtc::SdpType) -> Self {
         match sdp_type {
@@ -45,7 +35,6 @@
             webrtc::SdpType::Pranswer => SDPType::PrAnswer,
             webrtc::SdpType::Answer => SDPType::Answer,
             webrtc::SdpType::Rollback => SDPType::Rollback,
->>>>>>> b34b6d45
         }
     }
 }
@@ -56,14 +45,8 @@
         &self,
         request: Request<CreateSessionRequest>,
     ) -> Result<Response<CreateSessionResponse>, Status> {
-<<<<<<< HEAD
         let CreateSessionRequest { session_id, name } = requester("create_session", request);
-        let session = Session::new(session_id.clone(), name);
-=======
-        let name = requester("create_session", request).name;
-        let session = Session::new(name)?;
-        let session_id = session.id.clone();
->>>>>>> b34b6d45
+        let session = Session::new(session_id.clone(), name)?;
         self.data.add_session(session)?;
         let reply = webrtc::CreateSessionResponse { session_id };
 
@@ -115,23 +98,13 @@
         &self,
         request: Request<CreatePeerConnectionRequest>,
     ) -> Result<Response<CreatePeerConnectionResponse>, Status> {
-<<<<<<< HEAD
         let CreatePeerConnectionRequest {
             session_id,
             peer_connection_id,
             name,
         } = requester("create_peer_connection", request);
-
-        let video_source_lock =
-            get_session_attribute!(self, session_id.clone(), video_source).clone();
-        let mut video_source = video_source_lock.lock();
-=======
-        let CreatePeerConnectionRequest { name, session_id } =
-            requester("create_peer_connection", request);
-        let peer_connection_id = nanoid::nanoid!();
         let peer_factory =
             &get_session_attribute!(self, session_id.clone(), peer_connection_factory);
->>>>>>> b34b6d45
         // create the peer connection
         let session = self.data.get_session(&session_id)?;
         let peer_connection =

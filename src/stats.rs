use crate::error::{Result, ServerError};
use crate::helpers::systemtime_to_timestamp;
use crate::session::{Session, State};
use libwebrtc_sys::ffi::ArcasVideoSenderStats;
use std::time::SystemTime;

#[derive(Debug)]
pub(crate) struct SessionStats {
    pub(crate) id: String,
    pub(crate) name: String,
    pub(crate) num_peer_connections: u64,
    pub(crate) state: State,
    pub(crate) start_time: Option<SystemTime>,
    pub(crate) stop_time: Option<SystemTime>,
    pub(crate) elapsed_time: u64,
}

impl From<&Session> for SessionStats {
    fn from(session: &Session) -> SessionStats {
        SessionStats {
            id: session.id.clone(),
            name: session.name.clone(),
            num_peer_connections: session.peer_connections.len() as u64,
            state: session.state.clone(),
            start_time: session.start_time,
            stop_time: session.stop_time,
            elapsed_time: session.elapsed_time().unwrap_or(0),
        }
    }
}

impl From<SessionStats> for crate::server::webrtc::SessionStats {
    fn from(session: SessionStats) -> crate::server::webrtc::SessionStats {
        crate::server::webrtc::SessionStats {
            id: session.id,
            name: session.name,
            num_peer_connections: session.num_peer_connections,
            state: session.state.to_string(),
            start_time: systemtime_to_timestamp(session.start_time),
            stop_time: systemtime_to_timestamp(session.stop_time),
            elapsed_time: session.elapsed_time,
        }
    }
}

#[derive(Debug)]
pub(crate) struct PeerConnectionStats {
    pub(crate) id: String,
    pub(crate) name: String,
    pub(crate) video_sender: Vec<ArcasVideoSenderStats>,
}

impl From<PeerConnectionStats> for crate::server::webrtc::PeerConnectionStats {
    fn from(
        peer_connection_stats: PeerConnectionStats,
    ) -> crate::server::webrtc::PeerConnectionStats {
        crate::server::webrtc::PeerConnectionStats {
            id: peer_connection_stats.id.clone(),
            name: peer_connection_stats.name.clone(),
            video_sender: peer_connection_stats
                .video_sender
                .into_iter()
                .map(|stats| stats.into())
                .collect(),
        }
    }
}

impl From<ArcasVideoSenderStats> for crate::server::webrtc::PeerConnectionStat {
    fn from(
        video_sender_stats: ArcasVideoSenderStats,
    ) -> crate::server::webrtc::PeerConnectionStat {
        crate::server::webrtc::PeerConnectionStat {
            ssrc: video_sender_stats.ssrc,
            packets_sent: video_sender_stats.packets_sent,
            bytes_sent: video_sender_stats.bytes_sent,
            frames_encoded: video_sender_stats.frames_encoded,
            key_frames_encoded: video_sender_stats.key_frames_encoded,
            total_encode_time: video_sender_stats.total_encode_time,
            frame_width: video_sender_stats.frame_width,
            frame_height: video_sender_stats.frame_height,
            retransmitted_packets_sent: video_sender_stats.retransmitted_packets_sent,
            retransmitted_bytes_sent: video_sender_stats.retransmitted_bytes_sent,
            total_packet_send_delay: video_sender_stats.total_packet_send_delay,
            nack_count: video_sender_stats.nack_count,
            fir_count: video_sender_stats.fir_count,
            pli_count: video_sender_stats.pli_count,
            quality_limitation_reason: video_sender_stats.quality_limitation_reason,
            quality_limitation_resolution_changes: video_sender_stats
                .quality_limitation_resolution_changes,
            remote_packets_lost: video_sender_stats.remote_packets_lost,
            remote_jitter: video_sender_stats.remote_jitter,
            remote_round_trip_time: video_sender_stats.remote_round_trip_time,
        }
    }
}

#[derive(Debug)]
pub(crate) struct Stats {
    pub(crate) session: SessionStats,
    pub(crate) peer_connections: Vec<PeerConnectionStats>,
}

pub(crate) async fn get_stats(session: &Session) -> Result<Stats> {
    let keys: Vec<String> = session
        .peer_connections
        .iter()
        .map(|p| p.key().clone())
        .collect();
    let mut peer_connections = vec![];

    for peer_connection_id in keys {
        // take the peer connection out of the hashmap so that stats can be
        // pulled out of it (cannot just use a reference)
        let session_id = session.id.clone();
        let peer_id = peer_connection_id.clone();
        let peer_connection = session
            .peer_connections
            .remove(&peer_connection_id)
            .ok_or_else(|| ServerError::GetStatsError(session_id, peer_id))?
            .1;

        // get the peer connection's stats
        let video_sender = peer_connection.get_stats().await?;
        let peer_connection_stats = PeerConnectionStats {
            id: peer_connection.id.clone(),
            name: peer_connection.name.clone(),
            video_sender,
        };
        peer_connections.push(peer_connection_stats);

        // put the peer connection back into the hashmap
        session
            .add_peer_connection(peer_connection)
            .map_err(|_e| ServerError::GetStatsError(session.id.clone(), peer_connection_id))?;
    }

    let stats = Stats {
        session: session.into(),
        peer_connections,
    };

    Ok(stats)
}

#[cfg(test)]
mod tests {

    use super::*;
    use crate::data::Data;
    use nanoid::nanoid;
    use std::{thread, time::Duration};

    #[tokio::test]
    async fn it_gets_stats() {
<<<<<<< HEAD
        let session = Session::new(nanoid!(), "New Session".into());
=======
        let session = Session::new("New Session".into()).unwrap();
>>>>>>> b34b6d45
        let session_id = session.id.clone();
        let data = Data::new();
        data.add_session(session).unwrap();

        let session = &mut *data.sessions.get_mut(&session_id).unwrap();
        session.start().unwrap();

        thread::sleep(Duration::from_millis(1000));
        let stats = get_stats(session).await.unwrap();
        assert_eq!(1, stats.session.elapsed_time);

        thread::sleep(Duration::from_millis(1000));
        session.stop().unwrap();

        let stats = get_stats(session).await.unwrap();
        println!("{:#?}", stats);
        assert_eq!(2, stats.session.elapsed_time);
    }
}<|MERGE_RESOLUTION|>--- conflicted
+++ resolved
@@ -153,11 +153,7 @@
 
     #[tokio::test]
     async fn it_gets_stats() {
-<<<<<<< HEAD
-        let session = Session::new(nanoid!(), "New Session".into());
-=======
-        let session = Session::new("New Session".into()).unwrap();
->>>>>>> b34b6d45
+        let session = Session::new(nanoid!(), "New Session".into()).unwrap();
         let session_id = session.id.clone();
         let data = Data::new();
         data.add_session(session).unwrap();
